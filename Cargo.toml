--- conflicted
+++ resolved
@@ -26,12 +26,8 @@
 thiserror = "2.0.9"
 miette = { version = "7.6", features = ["fancy-no-backtrace", "fancy"] }
 nu-ansi-term = "0.50.1"
-<<<<<<< HEAD
-nu-path = "0.104.0"
+nu-path = "0.105.1"
 dotenvy = "0.15.7"
-=======
-nu-path = "0.105.1"
->>>>>>> 19c0f7df
 
 [target.'cfg(not(target_os = "windows"))'.dependencies]
 openssl = { version = "0.10", features = ["vendored"], optional = true }
